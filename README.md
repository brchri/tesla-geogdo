# Tesla-GeoGDO
**NOTE: As of v2.0.0, this app works with any vehicle (using location tracking on your smartphone); it is no longer limited to tracking Teslas.**

A lightweight app that will operate your smart Garage Door Openers (GDOs) based on the position of your location tracker (e.g. Tesla vehicle or phone location), automatically closing when you leave, and opening when you return. Supports multiple vehicles, location trackers (see [Prerequisites](#prerequisite)), geofence types, and smart GDO devices.

<!-- TOC -->

- [Tesla-GeoGDO](#tesla-geogdo)
  - [Supported Smart Garage Door Openers](#supported-smart-garage-door-openers)
  - [Prerequisite](#prerequisite)
  - [How to use](#how-to-use)
    - [Docker](#docker)
    - [Supported Environment Variables](#supported-environment-variables)
  - [Notes](#notes)
    - [Geofence Types](#geofence-types)
      - [Circular Geofence](#circular-geofence)
      - [TeslaMate Defined Geofence](#teslamate-defined-geofence)
      - [Polygon Geofence](#polygon-geofence)
    - [Operation Cooldown](#operation-cooldown)
  - [Credits](#credits)

<!-- /TOC -->

## Supported Smart Garage Door Openers
### Current
* Any Garage Door Opener managed by [Home Assistant](https://www.home-assistant.io/)
  * Controlled by proxying commands through Home Assistant
* Any Garage Door Opener managed by [Homebridge](https://homebridge.io/)
  * Controlled by proxying commands through Homebridge
* Native [ratgdo](https://paulwieland.github.io/ratgdo/) (MQTT-based firmware)
  * Support also available for ratgdo using ESP Home firmware and managed by Home Assistant or Homebridge
* Generic MQTT Controlled Smart Garage Door Openers
* Generic HTTP Controlled Smart Garage Door Openers
### Deprecated:
* MyQ
  * No longer supported due to MyQ API changes blocking 3rd party integrations
### Potentially Upcoming
* Native [Meross](https://www.meross.com/en-gc/product) (if I get my hands on one or can use someone else's package to incorporate)
  * Meross GDO's that are managed by Home Assistant or Homebridge *are currently supported*

## Prerequisite
As of v2.0.0, this app supports any location tracker that can publish to an MQTT broker. For tesla vehicles, the easiest way to accomplish this is to use the [MQTT capabilities](https://docs.teslamate.org/docs/integrations/mqtt) of [TeslaMate](https://github.com/adriankumpf/teslamate). For other users, you can use an app like [OwnTracks](https://owntracks.org/) on your phone to publish your location to an MQTT broker for tracking.

## How to Use
### Docker
This app is provided as a docker image. You will need to create a `config.yml` file (please refer to the [examples directory](/examples) or the simplified [config.simple.example.yml](config.simple.example.yml)), edit it appropriately (***make sure to preserve the leading spaces, they are important***), and then mount it to the container at runtime. For example:

```bash
# see docker compose example below for parameter explanations
docker run \
  -e TZ=America/New_York \
  -v /etc/tesla-geogdo:/app/config \
  brchri/tesla-geogdo:latest
```

Or you can use a docker compose file like this:

```yaml
version: '3.8'
services:
  tesla-geogdo:
    image: brchri/tesla-geogdo:latest
    container_name: tesla-geogdo
    environment:
      - TZ=America/New_York # optional, sets timezone for container
    volumes:
      - /etc/tesla-geogdo:/app/config # required, mounts folder containing config file(s) into container
    restart: unless-stopped
```

### Supported Environment Variables
The following Docker environment variables are supported but not required.
| Variable Name | Type | Description |
| ------------- | ---- | ----------- |
| `CONFIG_FILE` | String (Filepath) | Path to config file within container |
| `TRACKER_MQTT_USER` | String | User to authenticate to MQTT broker. Can be used instead of setting `global.tracker_mqtt_settings.connection.user` in the `config.yml` file |
| `TRACKER_MQTT_PASS` | String | Password to authenticate to MQTT broker. Can be used instead of setting `global.tracker_mqtt_settings.connection.pass` in the `config.yml` file |
| `DEBUG` | Bool | Increases output verbosity |
| `TESTING` | Bool | Will perform all functions *except* actually operating garage door, and will just output operation *would've* happened |
| `TZ` | String | Sets timezone for container |

## Notes
### Geofence Types
You can define 3 different types of geofences to trigger garage operations. You must configure *one and only one* geofence type for each garage door. Each geofence type has separate `open` and `close` configurations (though they can be set to the same values). This is useful for situations where you might want a smaller geofence that closes the door so you can visually confirm it's closing, but you want a larger geofence that opens the door so it will start sooner and be fully opened when you actually arrive.

Note you do not need to define both `open` and `close` for a geofence, you may only define one or the other if you don't wish to have Tesla-GeoGDO both open and close your garage.

#### Circular Geofence
This is the simplist geofence to configure. You provide a latitude and longitude coordinate as the center point, and the distance from the center point to trigger the garage action (in kilometers). You can use a tool such as [FreeMapTools](https://www.freemaptools.com/radius-around-point.htm) to determine what the center latitude and longitude coordinates are, as well as how big your want your radius to be. An example of a garage door configured with this type of geofence would look like this:

```yaml
garage_doors:
  - geofence:
      type: circular
      settings:
        center:
          lat: 46.19290425661381
          lng: -123.79965087116439
        close_distance: .013
        open_distance: .04
    opener:
      type: ratgdo
      mqtt_settings:
        connection:
          host: localhost
          port: 1883
        prefix: home/garage/Main
    trackers:
      - id: 1
        lat_topic: teslamate/cars/1/latitude
        lng_topic: teslamate/cars/1/longitude
```
This would produce two circular geofences (open and close) that look like this:

![image](https://github.com/brchri/tesla-geogdo/assets/126272303/60d9c60b-095d-478b-9418-6a670a225daf)

Under this configuration, your garage would start to open when you *entered* the `open_distance` area, and would start to close as you *exit* the `close_distance` area.

#### TeslaMate Defined Geofence
You can choose to use geofences defined in TeslaMate. To define these geofences, go to your TeslaMate page and click `Geo-Fences` at the top, and create a new fence (or reference your existing fences). Some notes about using TeslaMate Defined Geofences:
* TeslaMate does not update its geofence calculations in realtime. *This will cause delays in your garage door operations*.
* You cannot define overlapping geofences in TeslaMate, as it will cause TeslaMate to behave unexpectedly as it cannot determine which Geofence you should be in when you're in more than one. This means you cannot define separate open and close geofences and should only use a single geofence.
* You must configure TeslaMate to have a "default" geofence when no defined geofences apply. You do this by configuring an environment variable for TeslaMate, such as `DEFAULT_GEOFENCE=not_home`.
* In general, it is not recommended to use this method as it is the least reliable due to how TeslaMate updates the Geofence data.

An example of a garage door configured with this type of geofence would look like this:

```yaml
garage_doors:
  - geofence:
      type: teslamate
      settings:
        close_trigger:
          from: home
          to: not_home
        open_trigger:
          from: not_home
          to: home
    opener:
      type: ratgdo
      mqtt_settings:
        connection:
          host: localhost
          port: 1883
        prefix: home/garage/Main
    trackers:
      - id: 1
        complex_topic:
          topic: owntracks/owner
          lat_json_key: lat
          lng_json_key: lon
```

#### Polygon Geofence
This is the most customizable method of defining a geofence, which allows you to specifically define a polygonal geofence using a list of latitude and longitude coordinates. You can use a tool like [geojson.io](https://geojson.io/) to assist with creating a geofence and providing latitude and longitude points. **NOTE:** Using tools like this often specify longitude *before* latitude in the output, as defined by the [KML spec](https://developers.google.com/kml/documentation/kmlreference?csw=1#coordinates). Be sure you're identifying the latitude and longitude correctly.

An example of a garage door configured with this type of geofence would look like this:

```yaml
garage_doors:
  - geofence:
      type: polygon
      settings:
        open:
          - lat: 46.193245921812746
            lng: -123.7997972320742
          - lat: 46.193052416203386
            lng: -123.79991877106825
          - lat: 46.192459275200264
            lng: -123.8000342331126
          - lat: 46.19246067743231
            lng: -123.8013205208015
          - lat: 46.19241300151987
            lng: -123.80133064905115
          - lat: 46.192411599286004
            lng: -123.79997751491551
          - lat: 46.1927747765306
            lng: -123.79954200018626
          - lat: 46.19297669643191
            lng: -123.79953592323656
          - lat: 46.193245921812746
            lng: -123.7997972320742
        close:
          - lat: 46.192958467582514
            lng: -123.7998033090239
          - lat: 46.19279440766502
            lng: -123.7998033090239
          - lat: 46.19279440766502
            lng: -123.79950958978756
          - lat: 46.192958467582514
            lng: -123.79950958978756
          - lat: 46.192958467582514
            lng: -123.7998033090239
    opener:
      type: ratgdo
      mqtt_settings:
        connection:
          host: localhost
          port: 1883
        prefix: home/garage/Main
    trackers:
      - id: 1
        lat_topic: teslamate/cars/1/latitude
        lng_topic: teslamate/cars/1/longitude
```

Or, using a tool referenced above or any other of your choosing, you can generate and download a KML file containing your polygon geofences instead of manually defining the points in your config file. Be sure that the KML file is in a mounted volume and accessible within the container. Within your KML file, you *must* define a `name` element within each `Placemark` element for each geofence, with the value `open` or `close` accordingly. Please see the [polygon_map.kml](resources/polygon_map.kml) file for an example.

An example of a garage door configured this way would look like this:

```yaml
garage_doors:
  - geofence:
      type: polygon
      settings:
        kml_file: config/polygon_geofences.kml
    opener:
      type: ratgdo
      mqtt_settings:
        connection:
          host: localhost
          port: 1883
        prefix: home/garage/Main
    trackers:
      - id: 1
        lat_topic: teslamate/cars/1/latitude
        lng_topic: teslamate/cars/1/longitude
```

Either of these configs would produce two polygonal geofences (open and close) that look like this:

![image](https://github.com/brchri/tesla-geogdo/assets/126272303/2dbcb375-0425-44af-b8c0-3f7e79762b54)

Under this configuration, your garage would start to open when you *entered* the `open` area, and would start to close as you *exit* the `close` area.

### Operation Cooldown
There's a configurable `cooldown` parameter in the `config.yml` file's `global` section that will allow you to specify how many minutes Tesla-GeoGDO should wait after operating a garage door before it attemps any further operations. This helps prevent potential flapping if that's a concern.

## Credits
<<<<<<< HEAD
* [TeslaMate](https://github.com/adriankumpf/teslamate)
* [Ratgdo](https://paulwieland.github.io/ratgdo/)
* [@DjAnu](https://github.com/DjAnu) for the idea to expand beyond Tesla vehicles and help with testing
=======
* [TeslaMate](https://github.com/adriankumpf/teslamate)
>>>>>>> 77cad226
<|MERGE_RESOLUTION|>--- conflicted
+++ resolved
@@ -237,10 +237,6 @@
 There's a configurable `cooldown` parameter in the `config.yml` file's `global` section that will allow you to specify how many minutes Tesla-GeoGDO should wait after operating a garage door before it attemps any further operations. This helps prevent potential flapping if that's a concern.
 
 ## Credits
-<<<<<<< HEAD
 * [TeslaMate](https://github.com/adriankumpf/teslamate)
 * [Ratgdo](https://paulwieland.github.io/ratgdo/)
-* [@DjAnu](https://github.com/DjAnu) for the idea to expand beyond Tesla vehicles and help with testing
-=======
-* [TeslaMate](https://github.com/adriankumpf/teslamate)
->>>>>>> 77cad226
+* [@DjAnu](https://github.com/DjAnu) for the idea to expand beyond Tesla vehicles and help with testing