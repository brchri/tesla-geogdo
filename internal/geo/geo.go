package geo

import (
	"fmt"
	"os"
	"strings"
	"time"

	"github.com/brchri/tesla-geogdo/internal/gdo"
	util "github.com/brchri/tesla-geogdo/internal/util"
	logger "github.com/sirupsen/logrus"
	"gopkg.in/yaml.v3"
)

type (
	Point struct {
		Lat float64 `yaml:"lat"`
		Lng float64 `yaml:"lng"`
	}

	Tracker struct {
		ID                  interface{} `yaml:"id"` // mqtt identifier for vehicle
		GarageDoor          *GarageDoor // bidirectional pointer to GarageDoor containing tracker
		CurrentLocation     Point       // current vehicle location
		LocationUpdate      chan Point  // channel to receive location updates
		CurDistance         float64     // current distance from garagedoor location
		PrevGeofence        string      // geofence previously ascribed to tracker
		CurGeofence         string      // updated geofence ascribed to tracker when published to mqtt
		InsidePolyOpenGeo   bool        // indicates if tracker is currently inside the polygon_open_geofence
		InsidePolyCloseGeo  bool        // indicates if tracker is currently inside the polygon_close_geofence
		LastEnteredCloseGeo time.Time   // timestamp of when tracker last entered the close geofence; used to prevent flapping
		LastLeftOpenGeo     time.Time   // timestamp of when tracker last left the open geofence; used to prevent flapping
		LatTopic            string      `yaml:"lat_topic"`
		LngTopic            string      `yaml:"lng_topic"`
		GeofenceTopic       string      `yaml:"geofence_topic"` // topic for publishing a geofence name where a tracker resides, e.g. teslamate geofence indicating 'home' or 'not_home'
		ComplexTopic        struct {
			Topic      string `yaml:"topic"`
			LatJsonKey string `yaml:"lat_json_key"`
			LngJsonKey string `yaml:"lng_json_key"`
		} `yaml:"complex_topic"`
	}

	// defines a garage door with one unique geofence type: circular, teslamate, or polygon
	// only one geofence type may be defined per garage door
	// if more than one defined, priority will be polygon > circular > teslamate
	GarageDoor struct {
		Geofence       GeofenceInterface      `yaml:"-"` // geofence; don't parse this from the geofence yaml
		Opener         gdo.GDO                `yaml:"-"` // garage door opener; don't parse this from the garage door yaml
		GeofenceConfig map[string]interface{} `yaml:"geofence"`
		OpenerConfig   map[string]interface{} `yaml:"opener"`   // holds gdo config that is parsed on gdo.Initialize
		Trackers       []*Tracker             `yaml:"trackers"` // trackers housed within this garage
		OpLock         bool                   // controls if garagedoor has been operated recently to prevent flapping
	}

	// interface to represent geofence object
	GeofenceInterface interface {
		// check for an event trigger if a geofence is crossed and return appropriate action
		// determines if a tracker is currently within a geofence, if it was previously,
		// and what action should be taken if those are different (indicating a crossing of geofences)
		getEventChangeAction(*Tracker) string
		// parse the settings: of a geofence into the specific geofence type struct
		parseSettings(map[string]interface{}) error
	}
)

const (
	ActionOpen  = "open"
	ActionClose = "close"
)

var (
	GarageDoors       []*GarageDoor
	InitializeGdoFunc = gdo.Initialize // abstract gdo.Initialize function call to allow mocking
)

func init() {
	logger.SetFormatter(&util.CustomFormatter{})
	logger.SetOutput(os.Stdout)
	if val, ok := os.LookupEnv("DEBUG"); ok && strings.ToLower(val) == "true" {
		logger.SetLevel(logger.DebugLevel)
	}
}

func (p Point) IsPointDefined() bool {
	// lat=0 lng=0 are valid coordinates, but they're in the middle of the ocean, so safe to assume these mean undefined
	return p.Lat != 0 && p.Lng != 0
}

// check if outside close geo or inside open geo and set garage door state accordingly
func CheckGeofence(tracker *Tracker) {

	// get action based on either geo cross events or distance threshold cross events
	action := tracker.GarageDoor.Geofence.getEventChangeAction(tracker)

	if action == "" {
		return // nothing to do
	}
<<<<<<< HEAD
	if util.Config.MasterOpLock {
		logger.Warnf("Garage operations are currently paused due to user request, will not execute action '%s'", action)
		return
	}
	if car.GarageDoor.OpLock {
=======
	if tracker.GarageDoor.OpLock {
>>>>>>> 505b38b1
		logger.Debugf("Garage operation is locked (due to either cooldown or current activity), will not execute action '%s'", action)
		return
	}
	// check if tracker geofence event is valid to prevent flapping
	if !isClearedFromFlapping(action, tracker) {
		var geofenceEvent string
		var geofence string
		if action == ActionOpen {
			geofenceEvent = "left"
			geofence = "open"
		} else {
			geofenceEvent = "entered"
			geofence = "close"
		}
		logger.Debugf("Tracker just recently %s the %s geofence, indicating a possible flap; will not execute action %s", geofenceEvent, geofence, action)
		return
	}

	tracker.GarageDoor.OpLock = true // set lock so no other threads try to operate the garage before the cooldown period is complete
	// send operation to garage door and wait for timeout to release oplock
	// run as goroutine to prevent blocking update channels from mqtt broker in main
	go func() {
		switch tracker.GarageDoor.Geofence.(type) {
		case *TeslamateGeofence:
			logger.Infof("Attempting to %s garage door for tracker %v", action, tracker.ID)
		default:
			logger.Infof("Attempting to %s garage door for tracker %v at lat %f, long %f", action, tracker.ID, tracker.CurrentLocation.Lat, tracker.CurrentLocation.Lng)
		}

		// create retry loop to set the garage door state
		for i := 1; i > 0; i-- { // temporarily setting to 1 to disable retry logic while myq auth endpoint stabilizes to avoid rate limiting
			err := tracker.GarageDoor.Opener.SetGarageDoor(action)
			if err == nil {
				// no error received, so breaking retry loop)
				break
			}
			logger.Error(err)
			if i == 1 {
				logger.Warn("No further attempts will be made")
			} else {
				logger.Warnf("Retrying set garage door state %d more time(s)", i-1)
			}
		}

		if util.Config.Global.OpCooldown > 0 {
			time.Sleep(time.Duration(util.Config.Global.OpCooldown) * time.Minute) // keep opLock true for OpCooldown minutes to prevent flapping in case of overlapping geofences
		} else if os.Getenv("GDO_SKIP_FLAP_DELAY") != "true" {
			// because lat and long are processed individually, it's possible that a tracker may flap briefly on the geofence crossing which can spam action calls to the gdo
			// add a small sleep to prevent this
			logger.Debugf("Garage for tracker %v retaining oplock for 5s to mitigate flapping when crossing geofence...", tracker.ID)
			time.Sleep(5000 * time.Millisecond)
		}
		tracker.GarageDoor.OpLock = false // release garage door's operation lock
	}()
}

// checks if a tracker just recently did the opposite geofence event from the supplied action, for example,
// if a tracker just entered the 'open' geofence, check that it didn't just barely leave it within the last 10 secs
//
// because lat and lng are processed individually, it's possible to get a slightly incorrect position, which can
// result in a tracker being incorrectly positioned just outside an open geofence when the lat is processed (as it's
// paired with the old lng), but then positioned correctly back within the open geofence when the corresponding lng is processed,
// which would incorrectly trigger an open event; by checking that we didn't just recently leave the open geofence we
// can avoid this behavior by accounting for possible "teleporting" when doing a geofence event change
//
// geofences must implement setting the LastLeftOpenGeo and LastEnteredCloseGeo for this to be effective
func isClearedFromFlapping(action string, tracker *Tracker) bool {
	if os.Getenv("GDO_SKIP_FLAP_DELAY") == "true" {
		return true
	}
	var compareTime time.Time
	if action == ActionOpen {
		compareTime = tracker.LastLeftOpenGeo
	} else {
		compareTime = tracker.LastEnteredCloseGeo
	}
	return time.Since(compareTime).Seconds() >= 10
}

func ParseGarageDoorConfig() {
	// marshall map[string]interface into yaml, then unmarshal to object based on yaml def in struct
	yamlData, err := yaml.Marshal(util.Config.GarageDoors)
	if err != nil {
		logger.Fatal("Failed to marhsal garage doors yaml object")
	}
	err = yaml.Unmarshal(yamlData, &GarageDoors)
	if err != nil {
		logger.Fatal("Failed to unmarhsal garage doors yaml object")
	}

	logger.Debug("Checking garage door configs")
	if len(GarageDoors) == 0 {
		logger.Fatal("Unable to find garage doors in config! Please ensure proper spacing in the config file")
	}
	for i, g := range GarageDoors {
		if len(g.Trackers) == 0 {
			logger.Fatalf("No trackers found for garage door #%d! Please ensure proper spacing in the config file", i)
		}

		g.Geofence, err = newGeofence(g.GeofenceConfig)
		if err != nil {
			logger.Fatalf("unable to parse geofence config for door %d, received error: %v", i, err)
		}

		g.Opener, err = InitializeGdoFunc(g.OpenerConfig)
		if err != nil {
			logger.Fatalf("Couldn't initialize garage door opener module, received error %s", err)
		}

		// initialize location update channel
		for _, c := range g.Trackers {
			c.LocationUpdate = make(chan Point)
		}
	}
}

// return a new instance of a GeofenceInterface based on the type defined in the config yml
func newGeofence(config map[string]interface{}) (GeofenceInterface, error) {
	type geofenceConfig struct {
		GeofenceType string                 `yaml:"type"`
		Settings     map[string]interface{} `yaml:"settings"`
	}
	var geoConfig geofenceConfig
	// marshall map[string]interface into yaml, then unmarshal to object based on yaml def in struct
	yamlData, err := yaml.Marshal(config)
	if err != nil {
		logger.Fatal("Failed to marhsal geofence yaml object")
	}
	err = yaml.Unmarshal(yamlData, &geoConfig)
	if err != nil {
		logger.Fatal("Failed to unmarhsal geofence yaml object")
	}
	var g GeofenceInterface
	switch geoConfig.GeofenceType {
	case "circular":
		g = &CircularGeofence{}
	case "teslamate":
		g = &TeslamateGeofence{}
	case "polygon":
		g = &PolygonGeofence{}
	default:
		return nil, fmt.Errorf("unable to parse geofence config type %s", geoConfig.GeofenceType)
	}
	return g, g.parseSettings(geoConfig.Settings)
}<|MERGE_RESOLUTION|>--- conflicted
+++ resolved
@@ -95,15 +95,11 @@
 	if action == "" {
 		return // nothing to do
 	}
-<<<<<<< HEAD
 	if util.Config.MasterOpLock {
 		logger.Warnf("Garage operations are currently paused due to user request, will not execute action '%s'", action)
 		return
 	}
-	if car.GarageDoor.OpLock {
-=======
 	if tracker.GarageDoor.OpLock {
->>>>>>> 505b38b1
 		logger.Debugf("Garage operation is locked (due to either cooldown or current activity), will not execute action '%s'", action)
 		return
 	}
